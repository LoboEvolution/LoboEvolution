/*
 * GNU GENERAL LICENSE
 * Copyright (C) 2014 - 2022 Lobo Evolution
 *
 * This program is free software; you can redistribute it and/or
 * modify it under the terms of the GNU General Public
 * License as published by the Free Software Foundation; either
 * verion 3 of the License, or (at your option) any later version.
 *
 * This program is distributed in the hope that it will be useful,
 * but WITHOUT ANY WARRANTY; without even the implied warranty of
 * MERCHANTABILITY or FITNESS FOR A PARTICULAR PURPOSE.  See the GNU
 * General License for more details.
 *
 * You should have received a copy of the GNU General Public
 * along with this program.  If not, see <http://www.gnu.org/licenses/>.
 *
 * Contact info: ivan.difrancesco@yahoo.it
 */

package org.loboevolution.html.js.css;

<<<<<<< HEAD
=======
import com.gargoylesoftware.css.dom.Property;
import org.loboevolution.common.Strings;
import org.loboevolution.html.CSSValues;
>>>>>>> 70e66f08
import org.loboevolution.html.dom.domimpl.HTMLElementImpl;
import org.loboevolution.html.node.css.CSSRule;
import org.loboevolution.html.node.css.CSSStyleDeclaration;
import org.loboevolution.html.style.HtmlValues;
import org.loboevolution.html.style.setter.*;
import org.loboevolution.laf.ColorFactory;
import org.mozilla.javascript.annotations.JSFunction;

import java.util.HashMap;
import java.util.List;
import java.util.Map;
import java.util.regex.Pattern;

public class CSSStyleDeclarationImpl implements CSSStyleDeclaration {

<<<<<<< HEAD
    private final HTMLElementImpl element;

    private final com.gargoylesoftware.css.dom.CSSStyleDeclarationImpl style;

=======
    private static final Pattern DOUBLE_PATTERN = Pattern.compile(
            "[\\x00-\\x20]*[+-]?(NaN|Infinity|((((\\p{Digit}+)(\\.)?((\\p{Digit}+)?)" +
                    "([eE][+-]?(\\p{Digit}+))?)|(\\.((\\p{Digit}+))([eE][+-]?(\\p{Digit}+))?)|" +
                    "(((0[xX](\\p{XDigit}+)(\\.)?)|(0[xX](\\p{XDigit}+)?(\\.)(\\p{XDigit}+)))" +
                    "[pP][+-]?(\\p{Digit}+)))[fFdD]?))[\\x00-\\x20]*");

    private Pattern NUMERIC_PATTERN = Pattern.compile("-?\\d+(\\.\\d+)?");

    private String overlayColor;
    private final HTMLElementImpl element;
    private final com.gargoylesoftware.css.dom.CSSStyleDeclarationImpl style;

    private static Map<String, Boolean> propertyLenght = new HashMap<>();

    private static final Map<String, SubPropertySetter> SUB_SETTERS = new HashMap<>();

    static {
        final Map<String, SubPropertySetter> subSetters = SUB_SETTERS;
        subSetters.put(MARGIN, new FourCornersSetter(MARGIN, "margin-", ""));
        subSetters.put(PADDING, new FourCornersSetter(PADDING, "padding-", ""));
        subSetters.put(BORDER, new BorderSetter1());
        subSetters.put(BORDER_TOP, new BorderSetter2(BORDER_TOP));
        subSetters.put(BORDER_LEFT, new BorderSetter2(BORDER_LEFT));
        subSetters.put(BORDER_BOTTOM, new BorderSetter2(BORDER_BOTTOM));
        subSetters.put(BORDER_RIGHT, new BorderSetter2(BORDER_RIGHT));
        subSetters.put(BORDER_TOP_STYLE, new BorderSetter2(BORDER_TOP));
        subSetters.put(BORDER_LEFT_STYLE, new BorderSetter2(BORDER_LEFT));
        subSetters.put(BORDER_BOTTOM_STYLE, new BorderSetter2(BORDER_BOTTOM));
        subSetters.put(BORDER_RIGHT_STYLE, new BorderSetter2(BORDER_RIGHT));
        subSetters.put(BORDER_COLOR, new FourCornersSetter(BORDER_COLOR, "border-", "-color"));
        subSetters.put(BORDER_STYLE, new BorderStyleSetter(BORDER_STYLE, "border-", "-style"));
        subSetters.put(BORDER_WIDTH, new FourCornersSetter(BORDER_WIDTH, "border-", "-width"));
        subSetters.put(BACKGROUND, new BackgroundSetter());
        subSetters.put(BACKGROUND_IMAGE, new BackgroundImageSetter());
        subSetters.put(FONT, new FontSetter());

        propertyLenght.put("width", true);
        propertyLenght.put("height", true);
        propertyLenght.put("top", true);
        propertyLenght.put("left", true);
        propertyLenght.put("bottom", true);
        propertyLenght.put("right", true);
        propertyLenght.put("margin-top", true);
        propertyLenght.put("margin-left", true);
        propertyLenght.put("margin-right", true);
        propertyLenght.put("margin-bottom", true);
        propertyLenght.put("padding-top", true);
        propertyLenght.put("padding-left", true);
        propertyLenght.put("padding-right", true);
        propertyLenght.put("padding-bottom", true);
        propertyLenght.put("border-top-width", true);
        propertyLenght.put("border-left-width", true);
        propertyLenght.put("border-right-width", true);
        propertyLenght.put("border-bottom-width", true);
        propertyLenght.put("max-width", true);
        propertyLenght.put("min-width", true);
        propertyLenght.put("max-height", true);
        propertyLenght.put("min-height", true);
        propertyLenght.put("text-indent", true);
        propertyLenght.put("font-size", true);
        propertyLenght.put("word-spacing", true);
        propertyLenght.put("letter-spacing", true);
        propertyLenght.put("vertical-align", true);
        propertyLenght.put("outline-width", true);
    }

>>>>>>> 70e66f08
    /**
     * <p>Constructor for CSSStyleDeclarationImpl.</p>
     *
     * @param element a {@link org.loboevolution.html.dom.domimpl.HTMLElementImpl;} object.
     * @param style a {@link com.gargoylesoftware.css.dom.CSSStyleDeclarationImpl} object.
     */
    public CSSStyleDeclarationImpl(HTMLElementImpl element, com.gargoylesoftware.css.dom.CSSStyleDeclarationImpl style) {
        this.element = element;
        this.style = style;
    }

    /**
     * <p>Constructor for CSSStyleDeclarationImpl.</p>
     *
<<<<<<< HEAD
=======
     * @param element a {@link org.loboevolution.html.dom.domimpl.HTMLElementImpl;} object.
     */
    public CSSStyleDeclarationImpl(HTMLElementImpl element) {
        this.element = element;
        this.style = new com.gargoylesoftware.css.dom.CSSStyleDeclarationImpl();
    }

    /**
     * <p>Constructor for CSSStyleDeclarationImpl.</p>
     *
>>>>>>> 70e66f08
     * @param style a {@link com.gargoylesoftware.css.dom.CSSStyleDeclarationImpl} object.
     */
    public CSSStyleDeclarationImpl(com.gargoylesoftware.css.dom.CSSStyleDeclarationImpl style) {
        this.element = new HTMLElementImpl("");
        this.style = style;
    }

    /** {@inheritDoc} */
    @Override
    public String getCssText() {
        return style.getCssText();
    }

    /** {@inheritDoc} */
    @Override
    @JSFunction
    public String getPropertyValue(String property) {
        return style.getPropertyValue(property);
    }

    /** {@inheritDoc} */
    @Override
    @JSFunction
    public String getPropertyPriority(String property) {
        return style.getPropertyPriority(property);
    }

    /** {@inheritDoc} */
    @JSFunction
    public void setProperty(final String propertyName, final String value) {
       this.setProperty(propertyName, value, "");
    }

    @Override
    public void setProperty(String propertyName, String value, String priority) {

        if (Strings.isBlank(value) || "null".equals(value)) {
            if (Strings.isBlank(value)) value = "";
            style.setProperty(propertyName, value, priority);
        } else if (HtmlValues.isUnits(value)) {
            final int val = HtmlValues.getPixelSize(value, null, null, -1);
            if (val > -1) {
                style.setProperty(propertyName, value, priority);
            }
        } else if (propertyLenght.get(propertyName) != null && propertyLenght.get(propertyName)) {

            if (DOUBLE_PATTERN.matcher(value).matches()) {
                final Double d = Double.parseDouble(value);
                if (!Double.isNaN(d) && !Double.isInfinite(d)) {
                    value += "px";
                    style.setProperty(propertyName, value, priority);
                }
            } else if (NUMERIC_PATTERN.matcher(value).matches()) {
                value += "px";
                style.setProperty(propertyName, value, priority);
            } else if (CSSValues.AUTO.getValue().equals(value) ||
                    CSSValues.INHERIT.getValue().equals(value) ||
                    CSSValues.INITIAL.getValue().equals(value) ||
                    value.endsWith("%")) {
                style.setProperty(propertyName, value, priority);
            }

        } else {
            style.setProperty(propertyName, value, priority);
        }
    }

    /**
     * <p>setPropertyValueProcessed.</p>
     *
     * @param lowerCaseName a {@link java.lang.String} object.
     * @param value a {@link java.lang.String} object.
     */
    public final void setPropertyValueProcessed(String lowerCaseName, String value) {

        final SubPropertySetter setter = SUB_SETTERS.get(lowerCaseName);
        if (setter != null) {
            setter.changeValue(this, value);
        } else {
            setProperty(lowerCaseName, value, "");
        }
    }

    @Override
    public String item(int index) {
        return null;
    }
    @Override
    public String removeProperty(String property) {
        return style.removeProperty(property);
    }

    @Override
    public int getLength() {
        return style.getLength();
    }

    public List<Property> getProperties() {
        return style.getProperties();
    }

    @Override
    public CSSRule getParentRule() {
        return (CSSRule) style.getParentRule();
    }

    @Override
    public void setCssText(String text) {
        style.setCssText(text);
        this.element.setStyle(text);
    }

    @Override
    public void setOverlayColor(String value) {
        this.overlayColor = value;
        this.element.informLookInvalid();
    }

    public void setCssText(String text) {
        element.setAttribute("style", text);
        style.setCssText(text);
    }

    /** {@inheritDoc} */
    @Override
    public String getAlignItems() {
        return this.getPropertyValue(ALIGN_ITEMS);
    }

    /** {@inheritDoc} */
    @Override
    public String getAlignContent() {
        return this.getPropertyValue(ALIGN_CONTENT);
    }

    /** {@inheritDoc} */
    @Override
    public String getAzimuth() {
        return this.getPropertyValue(AZIMUTH);
    }

    /** {@inheritDoc} */
    @Override
    public String getBackground() {
        return this.getPropertyValue(BACKGROUND);
    }

    /** {@inheritDoc} */
    @Override
    public String getBackgroundAttachment() {
        return this.getPropertyValue(BACKGROUND_ATTACHMENT);
    }

    /** {@inheritDoc} */
    @Override
    public String getBackgroundColor() {
        return this.getPropertyValue(BACKGROUND_COLOR);
    }

    /** {@inheritDoc} */
    @Override
    public String getBackgroundImage() {
        return this.getPropertyValue(BACKGROUND_IMAGE);
    }

    /** {@inheritDoc} */
    @Override
    public String getBackgroundPosition() {
        return this.getPropertyValue(BACKGROUND_POSITION);
    }

    /** {@inheritDoc} */
    @Override
    public String getBackgroundRepeat() {
        return this.getPropertyValue(BACKGROUND_REPEAT);
    }

    /** {@inheritDoc} */
    @Override
    public String getBorder() {
        return this.getPropertyValue(BORDER);
    }

    /** {@inheritDoc} */
    @Override
    public String getBorderBottom() {
        return this.getPropertyValue(BORDER_BOTTOM);
    }

    /** {@inheritDoc} */
    @Override
    public String getBorderBottomColor() {
        return this.getPropertyValue(BORDER_BOTTOM_COLOR);
    }

    /** {@inheritDoc} */
    @Override
    public String getBoxSizing() {
        return this.getPropertyValue(BOX_SIZING);
    }

    /** {@inheritDoc} */
    @Override
    public String getBorderBottomStyle() {
        return this.getPropertyValue(BORDER_BOTTOM_STYLE);
    }

    /** {@inheritDoc} */
    @Override
    public String getBorderBottomWidth() {
        return this.getPropertyValue(BORDER_BOTTOM_WIDTH);
    }

    /** {@inheritDoc} */
    @Override
    public String getBorderCollapse() {
        return this.getPropertyValue(BORDER_COLLAPSE);
    }

    /** {@inheritDoc} */
    @Override
    public String getBorderColor() {
        return this.getPropertyValue(BORDER_COLOR);
    }

    /** {@inheritDoc} */
    @Override
    public String getBorderLeft() {
        return this.getPropertyValue(BORDER_LEFT);
    }

    /** {@inheritDoc} */
    @Override
    public String getBorderLeftColor() {
        return this.getPropertyValue(BORDER_LEFT_COLOR);
    }

    /** {@inheritDoc} */
    @Override
    public String getBorderLeftStyle() {
        return this.getPropertyValue(BORDER_LEFT_STYLE);
    }

    /** {@inheritDoc} */
    @Override
    public String getBorderLeftWidth() {
        return this.getPropertyValue(BORDER_LEFT_WIDTH);
    }

    /** {@inheritDoc} */
    @Override
    public String getBorderRight() {
        return this.getPropertyValue(BORDER_RIGHT);
    }

    /** {@inheritDoc} */
    @Override
    public String getBorderRightColor() {
        return this.getPropertyValue(BORDER_RIGHT_COLOR);
    }

    /** {@inheritDoc} */
    @Override
    public String getBorderRightStyle() {
        return this.getPropertyValue(BORDER_RIGHT_STYLE);
    }

    /** {@inheritDoc} */
    @Override
    public String getBorderRightWidth() {
        return this.getPropertyValue(BORDER_RIGHT_WIDTH);
    }

    /** {@inheritDoc} */
    @Override
    public String getBorderSpacing() {
        return this.getPropertyValue(BORDER_SPACING);
    }

    /** {@inheritDoc} */
    @Override
    public String getBorderStyle() {
        return this.getPropertyValue(BORDER_STYLE);
    }

    /** {@inheritDoc} */
    @Override
    public String getBorderTop() {
        return this.getPropertyValue(BORDER_TOP);
    }

    /** {@inheritDoc} */
    @Override
    public String getBorderTopColor() {
        return this.getPropertyValue(BORDER_TOP_COLOR);
    }

    /** {@inheritDoc} */
    @Override
    public String getBorderTopStyle() {
        return this.getPropertyValue(BORDER_TOP_STYLE);
    }

    /** {@inheritDoc} */
    @Override
    public String getBorderTopWidth() {
        return this.getPropertyValue(BORDER_TOP_WIDTH);
    }

    /** {@inheritDoc} */
    @Override
    public String getBorderWidth() {
        return this.getPropertyValue(BORDER_WIDTH);
    }

    /** {@inheritDoc} */
    @Override
    public String getBottom() {
        return this.getPropertyValue(BOTTOM);
    }

    /** {@inheritDoc} */
    @Override
    public String getCaptionSide() {
        return this.getPropertyValue(CAPTION_SIDE);
    }

    /** {@inheritDoc} */
    @Override
    public String getClear() {
        return this.getPropertyValue(CLEAR);
    }

    /** {@inheritDoc} */
    @Override
    public String getClip() {
        return this.getPropertyValue(CLIP);
    }

    /** {@inheritDoc} */
    @Override
    public String getClipPath() {
        return this.getPropertyValue(CLIP_PATH);
    }

    /** {@inheritDoc} */
    @Override
    public String getClipRule() {
        return this.getPropertyValue(CLIP_RULE);
    }

    /** {@inheritDoc} */
    @Override
    public String getColor() {
        return this.getPropertyValue(COLOR);
    }

    /** {@inheritDoc} */
    @Override
    public String getContent() {
        return this.getPropertyValue(CONTENT);
    }

    /** {@inheritDoc} */
    @Override
    public String getCounterIncrement() {
        return this.getPropertyValue(COUNTER_INCREMENT);
    }

    /** {@inheritDoc} */
    @Override
    public String getCounterReset() {
        return this.getPropertyValue(COUNTER_RESET);
    }

    /** {@inheritDoc} */
    @Override
    public String getCssFloat() {
        return this.getPropertyValue(CSS_FLOAT);
    }

    /** {@inheritDoc} */
    @Override
    public String getCue() {
        return this.getPropertyValue(CUE);
    }

    /** {@inheritDoc} */
    @Override
    public String getCueAfter() {
        return this.getPropertyValue(CUE_AFTER);
    }

    /** {@inheritDoc} */
    @Override
    public String getCueBefore() {
        return this.getPropertyValue(CUE_BEFORE);
    }

    /** {@inheritDoc} */
    @Override
    public String getCursor() {
        return this.getPropertyValue(CURSOR);
    }

    /** {@inheritDoc} */
    @Override
    public String getDirection() {
        return this.getPropertyValue(DIRECTION);
    }

    /** {@inheritDoc} */
    @Override
    public String getDisplay() {

        return this.getPropertyValue(DISPLAY);
    }

    /** {@inheritDoc} */
    @Override
    public String getElevation() {
        return this.getPropertyValue(ELEVATION);
    }

    /** {@inheritDoc} */
    @Override
    public String getEmptyCells() {
        return this.getPropertyValue(EMPTY_CELLS);
    }

    /** {@inheritDoc} */
    @Override
    public String getFont() {
        final String fontStyle = this.getPropertyValue(FONT_STYLE);
        final String fontVariant = this.getPropertyValue(FONT_VARIANT);
        final String fontWeight = this.getPropertyValue(FONT_WEIGHT);
        final String fontSize = this.getPropertyValue(FONT_SIZE);
        final String fontLineHeight = this.getPropertyValue(LINE_HEIGHT);
        final String fontFamily = this.getPropertyValue(FONT_FAMILY);

        StringBuilder font = new StringBuilder();
        if(Strings.isBlank(fontSize)) return "";
        if (Strings.isNotBlank(fontStyle) && !fontStyle.equals(CSSValues.NORMAL.getValue())) font.append(fontStyle + " ");
        if (Strings.isNotBlank(fontVariant) && !fontVariant.equals(CSSValues.NORMAL.getValue())) font.append(fontVariant + " ");
        if (Strings.isNotBlank(fontWeight) && !fontWeight.equals(CSSValues.BOLD400.getValue())) font.append(fontWeight + " ");
        if (Strings.isNotBlank(fontLineHeight) && !fontLineHeight.equals(CSSValues.NORMAL.getValue())) font.append(fontSize + " / " + fontLineHeight + " "); else font.append(fontSize + " ");
        if (Strings.isNotBlank(fontFamily)) font.append(fontFamily + " ");
        return font.toString().trim();
    }

    /** {@inheritDoc} */
    @Override
    public String getFontFamily() {
        return this.getPropertyValue(FONT_FAMILY);
    }

    /** {@inheritDoc} */
    @Override
    public String getFontSize() {
        return this.getPropertyValue(FONT_SIZE);
    }

    /** {@inheritDoc} */
    @Override
    public String getFontSizeAdjust() {
        return this.getPropertyValue(FONT_SIZE_ADJUST);
    }

    /** {@inheritDoc} */
    @Override
    public String getFontStretch() {
        return this.getPropertyValue(FONT_STRETCH);
    }

    /** {@inheritDoc} */
    @Override
    public String getFontStyle() {
        return this.getPropertyValue(FONT_STYLE);
    }

    /** {@inheritDoc} */
    @Override
    public String getFontVariant() {
        return this.getPropertyValue(FONT_VARIANT);
    }

    /** {@inheritDoc} */
    @Override
    public String getFontWeight() {
        return this.getPropertyValue(FONT_WEIGHT);
    }

    /** {@inheritDoc} */
    @Override
    public String getFloat() {
        return this.getPropertyValue(FLOAT);
    }

    /** {@inheritDoc} */
    @Override
    public String getFlexDirection() {
        return this.getPropertyValue(FLEX_DIRECTION);
    }

    /** {@inheritDoc} */
    @Override
    public String getFlexWrap() {
        return this.getPropertyValue(FLEX_WRAP);
    }

    /** {@inheritDoc} */
    @Override
    public String getFlexFlow() {
        return this.getPropertyValue(FLEX_FLOW);
    }

    /** {@inheritDoc} */
    @Override
    public String getJustifyContent() {
        return this.getPropertyValue(JUSTIFY_CONTENT);
    }

    /** {@inheritDoc} */
    @Override
    public String getHeight() {
        return this.getPropertyValue(HEIGHT);
    }

    /** {@inheritDoc} */
    @Override
    public String getLeft() {
        return this.getPropertyValue(LEFT);
    }

    /** {@inheritDoc} */
    @Override
    public String getLetterSpacing() {
        return this.getPropertyValue(LETTER_SPACING);
    }

    /** {@inheritDoc} */
    @Override
    public String getLineHeight() {
        return this.getPropertyValue(LINE_HEIGHT);
    }

    /** {@inheritDoc} */
    @Override
    public String getListStyle() {
        return this.getPropertyValue(LIST_STYLE);
    }

    /** {@inheritDoc} */
    @Override
    public String getListStyleImage() {
        return this.getPropertyValue(LIST_STYLE_IMAGE);
    }

    /** {@inheritDoc} */
    @Override
    public String getListStylePosition() {
        return this.getPropertyValue(LIST_STYLE_POSITION);
    }

    /** {@inheritDoc} */
    @Override
    public String getListStyleType() {
        return this.getPropertyValue(LIST_STYLE_TYPE);
    }

    /** {@inheritDoc} */
    @Override
    public String getMargin() {
        return this.getPropertyValue(MARGIN);
    }

    /** {@inheritDoc} */
    @Override
    public String getMarginBottom() {
        return this.getPropertyValue(MARGIN_BOTTOM);
    }

    /** {@inheritDoc} */
    @Override
    public String getMarginLeft() {
        return this.getPropertyValue(MARGIN_LEFT);
    }

    /** {@inheritDoc} */
    @Override
    public String getMarginRight() {
        return this.getPropertyValue(MARGIN_RIGHT);
    }

    /** {@inheritDoc} */
    @Override
    public String getMarginTop() {
        return this.getPropertyValue(MARGIN_TOP);
    }

    /** {@inheritDoc} */
    @Override
    public String getMarkerOffset() {
        return this.getPropertyValue(MARKER_OFFSET);
    }

    /** {@inheritDoc} */
    @Override
    public String getMarks() {
        return this.getPropertyValue(MARKS);
    }

    /** {@inheritDoc} */
    @Override
    public String getMaxHeight() {
        return this.getPropertyValue(MAX_HEIGHT);
    }

    /** {@inheritDoc} */
    @Override
    public String getMaxWidth() {
        return this.getPropertyValue(MAX_WIDTH);
    }

    /** {@inheritDoc} */
    @Override
    public String getMinHeight() {
        return this.getPropertyValue(MIN_HEIGHT);
    }

    /** {@inheritDoc} */
    @Override
    public String getMinWidth() {
        return this.getPropertyValue(MIN_WIDTH);
    }

    /** {@inheritDoc} */
    @Override
    public String getOrphans() {
        return this.getPropertyValue(ORPHANS);
    }

    /** {@inheritDoc} */
    @Override
    public String getOutline() {
        return this.getPropertyValue(OUTLINE);
    }

    /** {@inheritDoc} */
    @Override
    public String getOutlineColor() {
        return this.getPropertyValue(OUTLINE_COLOR);
    }

    /** {@inheritDoc} */
    @Override
    public String getOutlineStyle() {
        return this.getPropertyValue(OUTLINE_STYLE);
    }

    /** {@inheritDoc} */
    @Override
    public String getOutlineWidth() {
        return this.getPropertyValue(OUTLINE_WIDTH);
    }

    /** {@inheritDoc} */
    @Override
    public String getOverflow() {
        return this.getPropertyValue(OVERFLOW);
    }

    /** {@inheritDoc} */
    @Override
    public String getPadding() {
        return this.getPropertyValue(PADDING);
    }

    /** {@inheritDoc} */
    @Override
    public String getPaddingBottom() {
        return this.getPropertyValue(PADDING_BOTTOM);
    }


    /** {@inheritDoc} */
    @Override
    public String getPaddingLeft() {
        return this.getPropertyValue(PADDING_LEFT);
    }

    /** {@inheritDoc} */
    @Override
    public String getPaddingRight() {
        return this.getPropertyValue(PADDING_RIGHT);
    }

    /** {@inheritDoc} */
    @Override
    public String getPaddingTop() {
        return this.getPropertyValue(PADDING_TOP);
    }

    /** {@inheritDoc} */
    @Override
    public String getPage() {
        return this.getPropertyValue(PAGE);
    }

    /** {@inheritDoc} */
    @Override
    public String getPageBreakAfter() {
        return this.getPropertyValue(PAGE_BREAK_AFTER);
    }

    /** {@inheritDoc} */
    @Override
    public String getPageBreakBefore() {
        return this.getPropertyValue(PAGE_BREAK_BEFORE);
    }

    /** {@inheritDoc} */
    @Override
    public String getPageBreakInside() {
        return this.getPropertyValue(PAGE_BREAK_INSIDE);
    }

    /** {@inheritDoc} */
    @Override
    public String getPause() {
        return this.getPropertyValue(PAUSE);
    }

    /** {@inheritDoc} */
    @Override
    public String getPauseAfter() {
        return this.getPropertyValue(PAUSE_AFTER);
    }

    /** {@inheritDoc} */
    @Override
    public String getPauseBefore() {
        return this.getPropertyValue(PAUSE_BEFORE);
    }

    /** {@inheritDoc} */
    @Override
    public String getPitch() {
        return this.getPropertyValue(PITCH);
    }

    /** {@inheritDoc} */
    @Override
    public String getPitchRange() {
        return this.getPropertyValue(PITCH_RANGE);
    }

    /** {@inheritDoc} */
    @Override
    public String getPlayDuring() {
        return this.getPropertyValue(PLAY_DURING);
    }

    /** {@inheritDoc} */
    @Override
    public String getPosition() {
        return this.getPropertyValue(POSITION);
    }

    /** {@inheritDoc} */
    @Override
    public String getQuotes() {
        return this.getPropertyValue(QUOTES);
    }

    /** {@inheritDoc} */
    @Override
    public String getRichness() {
        return this.getPropertyValue(RICHNESS);
    }

    /** {@inheritDoc} */
    @Override
    public String getRight() {
        return this.getPropertyValue(RIGHT);
    }

    /** {@inheritDoc} */
    @Override
    public String getSize() {
        return this.getPropertyValue(SIZE);
    }

    /** {@inheritDoc} */
    @Override
    public String getSpeak() {
        return this.getPropertyValue(SPEAK);
    }

    /** {@inheritDoc} */
    @Override
    public String getSpeakHeader() {
        return this.getPropertyValue(SPEAK_HEADER);
    }

    /** {@inheritDoc} */
    @Override
    public String getSpeakNumeral() {
        return this.getPropertyValue(SPEAK_NUMERAL);
    }

    /** {@inheritDoc} */
    @Override
    public String getSpeakPunctuation() {
        return this.getPropertyValue(SPEAK_PUNCTUATION);
    }

    /** {@inheritDoc} */
    @Override
    public String getSpeechRate() {
        return this.getPropertyValue(SPEECH_RATE);
    }

    /** {@inheritDoc} */
    @Override
    public String getStress() {
        return this.getPropertyValue(STRESS);
    }

    /** {@inheritDoc} */
    @Override
    public String getTableLayout() {
        return this.getPropertyValue(TABLE_LAYOUT);
    }

    /** {@inheritDoc} */
    @Override
    public String getTextAlign() {
        return this.getPropertyValue(TEXT_ALIGN);
    }


    /** {@inheritDoc} */
    @Override
    public String getTextDecoration() {
        return this.getPropertyValue(TEXT_DECORATION);
    }

    /** {@inheritDoc} */
    @Override
    public String getTextIndent() {
        return this.getPropertyValue(TEXT_INDENT);
    }

    /** {@inheritDoc} */
    @Override
    public String getTextShadow() {
        return this.getPropertyValue(TEXT_SHADOW);
    }

    /** {@inheritDoc} */
    @Override
    public String getTextTransform() {
        return this.getPropertyValue(TEXT_TRANSFORM);
    }

    /** {@inheritDoc} */
    @Override
    public String getTop() {
        return this.getPropertyValue(TOP);
    }

    /** {@inheritDoc} */
    @Override
    public String getUnicodeBidi() {
        return this.getPropertyValue(UNICODE_BIDI);
    }

    /** {@inheritDoc} */
    @Override
    public String getVerticalAlign() {
        return this.getPropertyValue(VERTICAL_ALIGN);
    }

    /** {@inheritDoc} */
    @Override
    public String getVisibility() {
        return this.getPropertyValue(VISIBILITY);
    }

    /** {@inheritDoc} */
    @Override
    public String getVoiceFamily() {
        return this.getPropertyValue(VOICE_FAMILY);
    }

    /** {@inheritDoc} */
    @Override
    public String getVolume() {
        return this.getPropertyValue(VOLUME);
    }

    /** {@inheritDoc} */
    @Override
    public String getWhiteSpace() {
        return this.getPropertyValue(WHITE_SPACE);
    }

    /** {@inheritDoc} */
    @Override
    public String getWidows() {
        return this.getPropertyValue(WIDOWS);
    }

    /** {@inheritDoc} */
    @Override
    public String getWidth() {
        return this.getPropertyValue(WIDTH);
    }

    /** {@inheritDoc} */
    @Override
    public String getWordSpacing() {
        return this.getPropertyValue(WORD_SPACING);
    }

    /** {@inheritDoc} */
    @Override
    public String getzIndex() {
        return this.getPropertyValue(Z_INDEX);
    }

    /** {@inheritDoc} */
    @Override
    public void setAzimuth(String azimuth) {
       this.setProperty(AZIMUTH, azimuth);
    }

    /** {@inheritDoc} */
    @Override
    public void setBackground(String background) {
        new BackgroundSetter().changeValue(this, background);
        this.element.informLookInvalid();
    }

    /** {@inheritDoc} */
    @Override
    public void setBackgroundAttachment(String backgroundAttachment) {
       this.setProperty(BACKGROUND_ATTACHMENT, backgroundAttachment);
        this.element.informLookInvalid();
    }

    /** {@inheritDoc} */
    @Override
    public void setBackgroundColor(String backgroundColor) {
       this.setProperty(BACKGROUND_COLOR, backgroundColor);
        this.element.informLookInvalid();
    }

    /** {@inheritDoc} */
    @Override
    public void setBackgroundPosition(String backgroundPosition) {
       this.setProperty(BACKGROUND_POSITION, backgroundPosition);
        this.element.informLookInvalid();
    }

    /** {@inheritDoc} */
    @Override
    public void setBackgroundImage(String backgroundImage) {
        new BackgroundImageSetter().changeValue(this, backgroundImage);
        this.element.informLookInvalid();
    }

    /** {@inheritDoc} */
    @Override
    public void setBackgroundRepeat(String backgroundRepeat) {
       this.setProperty(BACKGROUND_REPEAT, backgroundRepeat);
        this.element.informLookInvalid();
    }

    /** {@inheritDoc} */
    @Override
    public void setBorder(String border) {
        new BorderSetter1().changeValue(this, border);
        this.element.informInvalid();
    }

    /** {@inheritDoc} */
    @Override
    public void setBorderBottom(String borderBottom) {
        new BorderSetter2(BORDER_BOTTOM).changeValue(this, borderBottom);
        this.element.informInvalid();
    }

    /** {@inheritDoc} */
    @Override
    public void setBorderBottomColor(String borderBottomColor) {
       this.setProperty(BORDER_BOTTOM_COLOR, borderBottomColor);
        this.element.informLookInvalid();
    }

    /** {@inheritDoc} */
    @Override
    public void setBorderBottomStyle(String borderBottomStyle) {
        new BorderSetter2(BORDER_BOTTOM).changeValue(this, borderBottomStyle);
        this.element.informInvalid();
    }

    /** {@inheritDoc} */
    @Override
    public void setBorderBottomWidth(String borderBottomWidth) {
        this.setProperty(BORDER_BOTTOM_WIDTH, borderBottomWidth);
        this.element.informInvalid();
    }

    /** {@inheritDoc} */
    @Override
    public void setBorderCollapse(String borderCollapse) {
       this.setProperty(BORDER_COLLAPSE, borderCollapse);
        this.element.informInvalid();
    }

    /** {@inheritDoc} */
    @Override
    public void setBorderColor(String borderColor) {
        new FourCornersSetter(BORDER_COLOR, "border-", "-color").changeValue(this, borderColor);
        this.element.informLookInvalid();
    }

    /** {@inheritDoc} */
    @Override
    public void setBorderLeft(String borderLeft) {
        new BorderSetter2(BORDER_LEFT).changeValue(this, borderLeft);
        this.element.informInvalid();
    }

    /** {@inheritDoc} */
    @Override
    public void setBorderLeftColor(String borderLeftColor) {
       this.setProperty(BORDER_LEFT_COLOR, borderLeftColor);
        this.element.informLookInvalid();
    }

    /** {@inheritDoc} */
    @Override
    public void setBorderLeftStyle(String borderLeftStyle) {
        new BorderSetter2(BORDER_LEFT).changeValue(this, borderLeftStyle);
        this.element.informInvalid();
    }

    /** {@inheritDoc} */
    @Override
    public void setBorderLeftWidth(String borderLeftWidth) {
        this.setProperty(BORDER_LEFT_WIDTH, borderLeftWidth);
        this.element.informInvalid();
    }

    /** {@inheritDoc} */
    @Override
    public void setBorderRight(String borderRight) {
        new BorderSetter2(BORDER_RIGHT).changeValue(this, borderRight);
        this.element.informInvalid();
    }

    /** {@inheritDoc} */
    @Override
    public void setBorderRightColor(String borderRightColor) {
       this.setProperty(BORDER_RIGHT_COLOR, borderRightColor);
        this.element.informLookInvalid();
    }

    /** {@inheritDoc} */
    @Override
    public void setBorderRightStyle(String borderRightStyle) {
        new BorderSetter2(BORDER_RIGHT).changeValue(this, borderRightStyle);
        this.element.informInvalid();
    }

    /** {@inheritDoc} */
    @Override
    public void setBorderRightWidth(String borderRightWidth) {
        this.setProperty(BORDER_RIGHT_WIDTH, borderRightWidth);
        this.element.informInvalid();
    }

    /** {@inheritDoc} */
    @Override
    public void setBorderSpacing(String borderSpacing) {
       this.setProperty(BORDER_SPACING, borderSpacing);
        this.element.informInvalid();
    }

    /** {@inheritDoc} */
    @Override
    public void setBorderStyle(String borderStyle) {
        new FourCornersSetter(BORDER_STYLE, "border-", "-style").changeValue(this, borderStyle);
        this.element.informLookInvalid();
    }

    /** {@inheritDoc} */
    @Override
    public void setBorderTop(String borderTop) {
        new BorderSetter2(BORDER_TOP).changeValue(this, borderTop);
        this.element.informInvalid();
    }

    /** {@inheritDoc} */
    @Override
    public void setBorderTopColor(String borderTopColor) {
       this.setProperty(BORDER_TOP_COLOR, borderTopColor);
        this.element.informLookInvalid();
    }

    /** {@inheritDoc} */
    @Override
    public void setBorderTopStyle(String borderTopStyle) {
        new BorderSetter2(BORDER_TOP).changeValue(this, borderTopStyle);
        this.element.informInvalid();
    }

    /** {@inheritDoc} */
    @Override
    public void setBorderTopWidth(String borderTopWidth) {
        this.setProperty(BORDER_TOP_WIDTH, borderTopWidth);
        this.element.informInvalid();
    }

    /** {@inheritDoc} */
    @Override
    public void setBorderWidth(String borderWidth) {
        new FourCornersSetter(BORDER_WIDTH, "border-", "-width").changeValue(this, borderWidth);
        this.element.informInvalid();
    }

    /** {@inheritDoc} */
    @Override
    public void setBottom(String bottom) {
        this.setProperty(BOTTOM, bottom);
        this.element.informPositionInvalid();
    }

    /** {@inheritDoc} */
    @Override
    public void setCaptionSide(String captionSide) {
       this.setProperty(CAPTION_SIDE, captionSide);
    }

    /** {@inheritDoc} */
    @Override
    public void setClear(String clear) {
       this.setProperty(CLEAR, clear);
        this.element.informInvalid();
    }

    /** {@inheritDoc} */
    @Override
    public void setClip(String clip) {
       this.setProperty(CLIP, clip);
    }

    /** {@inheritDoc} */
    @Override
    public void setClipPath(String clip) {
       this.setProperty(CLIP_PATH,clip);
    }

    /** {@inheritDoc} */
    @Override
    public void setClipRule(String clip) {
       this.setProperty(CLIP_RULE,clip);
    }

    /** {@inheritDoc} */
    @Override
    public void setColor(String color) {
       this.setProperty(COLOR, color);
        this.element.informLookInvalid();
    }

    /** {@inheritDoc} */
    @Override
    public void setContent(String content) {
       this.setProperty(CONTENT, content);
        this.element.informInvalid();
    }

    /** {@inheritDoc} */
    @Override
    public void setCounterIncrement(String counterIncrement) {
       this.setProperty(COUNTER_INCREMENT, counterIncrement);
        this.element.informLookInvalid();
    }

    /** {@inheritDoc} */
    @Override
    public void setCounterReset(String counterReset) {
       this.setProperty(COUNTER_RESET, counterReset);
        this.element.informLookInvalid();
    }

    /** {@inheritDoc} */
    @Override
    public void setCssFloat(String cssFloat) {
       this.setProperty(CSS_FLOAT, cssFloat);
        this.element.informInvalid();
    }

    /** {@inheritDoc} */
    @Override
    public void setCue(String cue) {
       this.setProperty(CUE, cue);
    }

    /** {@inheritDoc} */
    @Override
    public void setCueAfter(String cueAfter) {
       this.setProperty(CUE_AFTER, cueAfter);
    }

    /** {@inheritDoc} */
    @Override
    public void setCueBefore(String cueBefore) {
       this.setProperty(CUE_BEFORE, cueBefore);
    }

    /** {@inheritDoc} */
    @Override
    public void setCursor(String cursor) {
       this.setProperty(CURSOR, cursor);
        this.element.informLookInvalid();
    }

    /** {@inheritDoc} */
    @Override
    public void setDirection(String direction) {
       this.setProperty(DIRECTION, direction);
        this.element.informInvalid();
    }

    /** {@inheritDoc} */
    @Override
    public void setDisplay(String display) {
       this.setProperty(DISPLAY, display);
        this.element.informInvalid();
    }

    /** {@inheritDoc} */
    @Override
    public void setElevation(String elevation) {
       this.setProperty(ELEVATION, elevation);
        this.element.informInvalid();
    }

    /** {@inheritDoc} */
    @Override
    public void setEmptyCells(String emptyCells) {
       this.setProperty(EMPTY_CELLS, emptyCells);
    }

    /** {@inheritDoc} */
    @Override
    public void setFont(String font) {
        new FontSetter().changeValue(this, font);
        this.element.informInvalid();
    }

    /** {@inheritDoc} */
    @Override
    public void setFontFamily(String fontFamily) {
       this.setProperty(FONT_FAMILY, fontFamily);
        this.element.informInvalid();
    }

    /** {@inheritDoc} */
    @Override
    public void setFontSize(String fontSize) {
        this.setProperty(FONT_SIZE, fontSize);
        this.element.informInvalid();
    }


    /** {@inheritDoc} */
    @Override
    public void setFontSizeAdjust(String fontSizeAdjust) {
       this.setProperty(FONT_SIZE_ADJUST, fontSizeAdjust);
        this.element.informInvalid();
    }

    /** {@inheritDoc} */
    @Override
    public void setFontStretch(String fontStretch) {
       this.setProperty(FONT_STRETCH, fontStretch);
        this.element.informInvalid();
    }

    /** {@inheritDoc} */
    @Override
    public void setFontStyle(String fontStyle) {
       this.setProperty(FONT_STYLE, fontStyle);
        this.element.informInvalid();
    }

    /** {@inheritDoc} */
    @Override
    public void setFontVariant(String fontVariant) {
       this.setProperty(FONT_VARIANT, fontVariant);
        this.element.informInvalid();
    }

    /** {@inheritDoc} */
    @Override
    public void setFontWeight(String fontWeight) {
       this.setProperty(FONT_WEIGHT, fontWeight);
        this.element.informInvalid();
    }

    /** {@inheritDoc} */
    @Override
    public void setFloat(String value) {
       this.setProperty(FLOAT, value);
    }

    /** {@inheritDoc} */
    @Override
    public void setHeight(String height) {
        this.setProperty(HEIGHT, height);
        this.element.informSizeInvalid();
    }

    /** {@inheritDoc} */
    @Override
    public void setLeft(String left) {
        this.setProperty(LEFT, left);
        this.element.informPositionInvalid();
    }

    /** {@inheritDoc} */
    @Override
    public void setLetterSpacing(String letterSpacing) {
        this.setProperty(LETTER_SPACING, letterSpacing);
        this.element.informInvalid();
    }

    /** {@inheritDoc} */
    @Override
    public void setLineHeight(String lineHeight) {
       this.setProperty(LINE_HEIGHT, lineHeight);
        this.element.informInvalid();
    }

    /** {@inheritDoc} */
    @Override
    public void setListStyle(String listStyle) {
       this.setProperty(LIST_STYLE, listStyle);
        this.element.informInvalid();
    }

    /** {@inheritDoc} */
    @Override
    public void setListStyleImage(String listStyleImage) {
       this.setProperty(LIST_STYLE_IMAGE, listStyleImage);
        this.element.informLookInvalid();
    }

    /** {@inheritDoc} */
    @Override
    public void setListStylePosition(String listStylePosition) {
       this.setProperty(LIST_STYLE_POSITION, listStylePosition);
        this.element.informInvalid();
    }

    /** {@inheritDoc} */
    @Override
    public void setListStyleType(String listStyleType) {
       this.setProperty(LIST_STYLE_TYPE, listStyleType);
        this.element.informLookInvalid();
    }

    /** {@inheritDoc} */
    @Override
    public void setMargin(String margin) {
        new FourCornersSetter(MARGIN, "margin-", "").changeValue(this, margin);
        this.element.informInvalid();
    }

    /** {@inheritDoc} */
    @Override
    public void setMarginBottom(String marginBottom) {
        this.setProperty(MARGIN_BOTTOM, marginBottom);
        this.element.informInvalid();
    }

    /** {@inheritDoc} */
    @Override
    public void setMarginLeft(String marginLeft) {
        this.setProperty(MARGIN_LEFT, marginLeft);
        this.element.informInvalid();
    }

    /** {@inheritDoc} */
    @Override
    public void setMarginRight(String marginRight) {
        this.setProperty(MARGIN_RIGHT, marginRight);
        this.element.informInvalid();
    }

    /** {@inheritDoc} */
    @Override
    public void setMarginTop(String marginTop) {
        this.setProperty(MARGIN_TOP, marginTop);
        this.element.informInvalid();
    }

    /** {@inheritDoc} */
    @Override
    public void setMarkerOffset(String markerOffset) {
       this.setProperty(MARKER_OFFSET, markerOffset);
    }

    /** {@inheritDoc} */
    @Override
    public void setMarks(String marks) {
       this.setProperty(MARKS, marks);
    }

    /** {@inheritDoc} */
    @Override
    public void setMaxHeight(String maxHeight) {
        this.setProperty(MAX_HEIGHT, maxHeight);
        this.element.informSizeInvalid();
    }

    /** {@inheritDoc} */
    @Override
    public void setMaxWidth(String maxWidth) {
        this.setProperty(MAX_WIDTH, maxWidth);
        this.element.informSizeInvalid();
    }

    /** {@inheritDoc} */
    @Override
    public void setMinHeight(String minHeight) {
        this.setProperty(MIN_HEIGHT, minHeight);
        this.element.informSizeInvalid();
    }

    /** {@inheritDoc} */
    @Override
    public void setMinWidth(String minWidth) {
        this.setProperty(MIN_WIDTH, minWidth);
        this.element.informSizeInvalid();
    }

    /** {@inheritDoc} */
    @Override
    public void setOrphans(String orphans) {
       this.setProperty(ORPHANS, orphans);
    }

    /** {@inheritDoc} */
    @Override
    public void setOutline(String outline) {
       this.setProperty(OUTLINE, outline);
        this.element.informInvalid();
    }

    /** {@inheritDoc} */
    @Override
    public void setOutlineColor(String outlineColor) {
       this.setProperty(OUTLINE_COLOR, outlineColor);
        this.element.informLookInvalid();
    }

    /** {@inheritDoc} */
    @Override
    public void setOutlineStyle(String outlineStyle) {
       this.setProperty(OUTLINE_STYLE, outlineStyle);
        this.element.informLookInvalid();
    }

    /** {@inheritDoc} */
    @Override
    public void setOutlineWidth(String outlineWidth) {
        this.setProperty(OUTLINE_WIDTH, outlineWidth);
        this.element.informInvalid();
    }

    /** {@inheritDoc} */
    @Override
    public void setOverflow(String overflow) {
       this.setProperty(OVERFLOW, overflow);
        this.element.informInvalid();
    }

    /** {@inheritDoc} */
    @Override
    public void setPadding(String padding) {
        new FourCornersSetter(PADDING, "padding-", "").changeValue(this, padding);
        this.element.informInvalid();
    }

    /** {@inheritDoc} */
    @Override
    public void setPaddingBottom(String paddingBottom) {
        this.setProperty(PADDING_BOTTOM, paddingBottom);
        this.element.informInvalid();
    }

    /** {@inheritDoc} */
    @Override
    public void setPaddingLeft(String paddingLeft) {
        this.setProperty(PADDING_LEFT, paddingLeft);
        this.element.informInvalid();
    }

    /** {@inheritDoc} */
    @Override
    public void setPaddingRight(String paddingRight) {
        this.setProperty(PADDING_RIGHT, paddingRight);
        this.element.informInvalid();
    }

    /** {@inheritDoc} */
    @Override
    public void setPaddingTop(String paddingTop) {
        this.setProperty(PADDING_TOP, paddingTop);
        this.element.informInvalid();
    }

    /** {@inheritDoc} */
    @Override
    public void setPage(String page) {
       this.setProperty(PAGE, page);
    }

    /** {@inheritDoc} */
    @Override
    public void setPageBreakAfter(String pageBreakAfter) {
       this.setProperty(PAGE_BREAK_AFTER, pageBreakAfter);
        this.element.informInvalid();
    }

    /** {@inheritDoc} */
    @Override
    public void setPageBreakBefore(String pageBreakBefore) {
       this.setProperty(PAGE_BREAK_BEFORE, pageBreakBefore);
        this.element.informInvalid();
    }

    /** {@inheritDoc} */
    @Override
    public void setPageBreakInside(String pageBreakInside) {
       this.setProperty(PAGE_BREAK_INSIDE, pageBreakInside);
        this.element.informInvalid();
    }

    /** {@inheritDoc} */
    @Override
    public void setPause(String pause) {
       this.setProperty(PAUSE, pause);
    }


    /** {@inheritDoc} */
    @Override
    public void setPauseAfter(String pauseAfter) {
       this.setProperty(PAUSE_AFTER, pauseAfter);
    }

    /** {@inheritDoc} */
    @Override
    public void setPauseBefore(String pauseBefore) {
       this.setProperty(PAUSE_BEFORE, pauseBefore);
    }

    /** {@inheritDoc} */
    @Override
    public void setPitch(String pitch) {
       this.setProperty(PITCH, pitch);
    }

    /** {@inheritDoc} */
    @Override
    public void setPitchRange(String pitchRange) {
       this.setProperty(PITCH_RANGE, pitchRange);
    }

    /** {@inheritDoc} */
    @Override
    public void setPlayDuring(String playDuring) {
       this.setProperty(PLAY_DURING, playDuring);
    }

    /** {@inheritDoc} */
    @Override
    public void setPosition(String position) {
       this.setProperty(POSITION, position);
        this.element.informPositionInvalid();
    }

    /** {@inheritDoc} */
    @Override
    public void setQuotes(String quotes) {
       this.setProperty(QUOTES, quotes);
    }

    /** {@inheritDoc} */
    @Override
    public void setRichness(String richness) {
       this.setProperty(RICHNESS, richness);
    }

    /** {@inheritDoc} */
    @Override
    public void setRight(String right) {
        this.setProperty(RIGHT, right);
        this.element.informPositionInvalid();
    }

    /** {@inheritDoc} */
    @Override
    public void setSize(String size) {
       this.setProperty(SIZE, size);
        this.element.informInvalid();
    }

    /** {@inheritDoc} */
    @Override
    public void setSpeak(String speak) {
       this.setProperty(SPEAK, speak);
    }

    /** {@inheritDoc} */
    @Override
    public void setSpeakHeader(String speakHeader) {
       this.setProperty(SPEAK_HEADER, speakHeader);
    }

    /** {@inheritDoc} */
    @Override
    public void setSpeakNumeral(String speakNumeral) {
       this.setProperty(SPEAK_NUMERAL, speakNumeral);
    }

    /** {@inheritDoc} */
    @Override
    public void setSpeakPunctuation(String speakPunctuation) {
       this.setProperty(SPEAK_PUNCTUATION, speakPunctuation);
    }

    /** {@inheritDoc} */
    @Override
    public void setSpeechRate(String speechRate) {
       this.setProperty(SPEECH_RATE, speechRate);
    }

    /** {@inheritDoc} */
    @Override
    public void setStress(String stress) {
       this.setProperty(STRESS, stress);
    }

    /** {@inheritDoc} */
    @Override
    public void setTableLayout(String tableLayout) {
       this.setProperty(TABLE_LAYOUT, tableLayout);
        this.element.informInvalid();
    }

    /** {@inheritDoc} */
    @Override
    public void setTextAlign(String textAlign) {
       this.setProperty(TEXT_ALIGN, textAlign);
        this.element.informLayoutInvalid();
    }

    /** {@inheritDoc} */
    @Override
    public void setTextDecoration(String textDecoration) {
       this.setProperty(TEXT_DECORATION, textDecoration);
        this.element.informLookInvalid();
    }

    /** {@inheritDoc} */
    @Override
    public void setTextIndent(String textIndent) {
        this.setProperty(TEXT_INDENT, textIndent);
        this.element.informLayoutInvalid();
    }

    /** {@inheritDoc} */
    @Override
    public void setTextShadow(String textShadow) {
       this.setProperty(TEXT_SHADOW, textShadow);
        this.element.informLookInvalid();
    }

    /** {@inheritDoc} */
    @Override
    public void setTextTransform(String textTransform) {
       this.setProperty(TEXT_TRANSFORM, textTransform);
        this.element.informInvalid();
    }

    /** {@inheritDoc} */
    @Override
    public void setTop(String top) {
        this.setProperty(TOP, top);
        this.element.informPositionInvalid();
    }

    /** {@inheritDoc} */
    @Override
    public void setUnicodeBidi(String unicodeBidi) {
       this.setProperty(UNICODE_BIDI, unicodeBidi);
        this.element.informInvalid();
    }

    /** {@inheritDoc} */
    @Override
    public void setVerticalAlign(String verticalAlign) {
        this.setProperty(VERTICAL_ALIGN, verticalAlign);
        this.element.informInvalid();
    }

    /** {@inheritDoc} */
    @Override
    public void setVisibility(String visibility) {
       this.setProperty(VISIBILITY, visibility);
        this.element.informLookInvalid();
    }

    /** {@inheritDoc} */
    @Override
    public void setVoiceFamily(String voiceFamily) {
       this.setProperty(VOICE_FAMILY, voiceFamily);
    }

    /** {@inheritDoc} */
    @Override
    public void setVolume(String volume) {
       this.setProperty(VOLUME, volume);
    }

    /** {@inheritDoc} */
    @Override
    public void setWhiteSpace(String whiteSpace) {
       this.setProperty(WHITE_SPACE, whiteSpace);
        this.element.informInvalid();
    }

    /** {@inheritDoc} */
    @Override
    public void setWidows(String widows) {
       this.setProperty(WIDOWS, widows);
    }

    /** {@inheritDoc} */
    @Override
    public void setWidth(String width) {
        this.setProperty(WIDTH, width);
        this.element.informSizeInvalid();
    }

    /** {@inheritDoc} */
    @Override
    public void setWordSpacing(String wordSpacing) {
        this.setProperty(WORD_SPACING, wordSpacing);
        this.element.informInvalid();
    }

    /** {@inheritDoc} */
    @Override
    public String getFill() {
        return this.getPropertyValue(FILL);
    }

    /** {@inheritDoc} */
    @Override
    public void setFill(String value) {
       this.setProperty(FILL, value);
    }

    /** {@inheritDoc} */
    @Override
    public String getFillOpacity() {
        return this.getPropertyValue(FILL_OPACITY);
    }

    /** {@inheritDoc} */
    @Override
    public void setFillOpacity(String value) {
       this.setProperty(FILL_OPACITY, value);
        this.element.informInvalid();
    }

    /** {@inheritDoc} */
    @Override
    public String getOpacity() {
        return this.getPropertyValue(OPACITY);
    }

    /** {@inheritDoc} */
    @Override
    public void setOpacity(String value) {
       this.setProperty(OPACITY, value);
        this.element.informInvalid();
    }

    /** {@inheritDoc} */
    @Override
    public String getStopColor() {
        return this.getPropertyValue(STOP_COLOR);
    }

    /** {@inheritDoc} */
    @Override
    public String getStopOpacity() {
        return this.getPropertyValue(STOP_OPACITY);
    }

    /** {@inheritDoc} */
    @Override
    public String getStroke() {
        return this.getPropertyValue(STROKE);
    }

    /** {@inheritDoc} */
    @Override
    public void setStroke(String value) {
       this.setProperty(STROKE, value);
        this.element.informInvalid();
    }

    /** {@inheritDoc} */
    @Override
    public String getStrokeDashArray() {
        return this.getPropertyValue(STROKE_DASHARRAY);
    }

    /** {@inheritDoc} */
    @Override
    public void setStrokeDashArray(String value) {
       this.setProperty(STROKE_DASHARRAY, value);
        this.element.informInvalid();
    }

    /** {@inheritDoc} */
    @Override
    public String getStrokeLineCap() {
        return this.getPropertyValue(STROKE_LINE_CAP);
    }

    /** {@inheritDoc} */
    @Override
    public void setStrokeLineCap(String value) {
       this.setProperty(STROKE_LINE_CAP, value);
        this.element.informInvalid();
    }

    /** {@inheritDoc} */
    @Override
    public String getStrokeLineJoin() {
        return this.getPropertyValue(STROKE_LINE_JOINP);
    }

    /** {@inheritDoc} */
    @Override
    public void setStrokeLineJoin(String value) {
       this.setProperty(STROKE_LINE_JOINP, value);
        this.element.informInvalid();
    }

    /** {@inheritDoc} */
    @Override
    public String getStrokeMiterLimit() {
        return this.getPropertyValue(STROKE_MITERLIMIT);
    }

    /** {@inheritDoc} */
    @Override
    public void setStrokeMiterLimit(String value) {
       this.setProperty(STROKE_MITERLIMIT, value);
        this.element.informInvalid();
    }

    /** {@inheritDoc} */
    @Override
    public String getStrokeOpacity() {
        return this.getPropertyValue(STROKE_OPACITY);
    }

    /** {@inheritDoc} */
    @Override
    public void setStrokeOpacity(String value) {
       this.setProperty(STROKE_OPACITY, value);
        this.element.informInvalid();
    }

    /** {@inheritDoc} */
    @Override
    public String getStrokeWidth() {
        return this.getPropertyValue(STROKE_WIDTH);
    }

    /** {@inheritDoc} */
    @Override
    public void setStrokeWidth(String value) {
       this.setProperty(STROKE_WIDTH, value);
        this.element.informInvalid();
    }

    /** {@inheritDoc} */
    @Override
    public String getTransform() {
        return this.getPropertyValue(TRANSFORM);
    }


    /** {@inheritDoc} */
    @Override
    public String getOverlayColor() {
        return this.overlayColor;
    }

    public HTMLElementImpl getContext() {
        return  this.element;
    }

    /** {@inheritDoc} */
    @Override
    public void setTransform(String value) {
       this.setProperty(TRANSFORM, value);
        this.element.informInvalid();
    }

    /** {@inheritDoc} */
    @Override
    public void setZIndex(String zIndex) {
       this.setProperty(Z_INDEX, zIndex);
        this.element.informPositionInvalid();
    }

    /** {@inheritDoc} */
    @Override
    public void setProperty(String propertyName, String value) {
        setProperty(propertyName, value, "");
    }

    @Override
    public String toString() {
        return "[object CSSStyleDeclaration]";
    }
}<|MERGE_RESOLUTION|>--- conflicted
+++ resolved
@@ -20,12 +20,9 @@
 
 package org.loboevolution.html.js.css;
 
-<<<<<<< HEAD
-=======
 import com.gargoylesoftware.css.dom.Property;
 import org.loboevolution.common.Strings;
 import org.loboevolution.html.CSSValues;
->>>>>>> 70e66f08
 import org.loboevolution.html.dom.domimpl.HTMLElementImpl;
 import org.loboevolution.html.node.css.CSSRule;
 import org.loboevolution.html.node.css.CSSStyleDeclaration;
@@ -41,12 +38,6 @@
 
 public class CSSStyleDeclarationImpl implements CSSStyleDeclaration {
 
-<<<<<<< HEAD
-    private final HTMLElementImpl element;
-
-    private final com.gargoylesoftware.css.dom.CSSStyleDeclarationImpl style;
-
-=======
     private static final Pattern DOUBLE_PATTERN = Pattern.compile(
             "[\\x00-\\x20]*[+-]?(NaN|Infinity|((((\\p{Digit}+)(\\.)?((\\p{Digit}+)?)" +
                     "([eE][+-]?(\\p{Digit}+))?)|(\\.((\\p{Digit}+))([eE][+-]?(\\p{Digit}+))?)|" +
@@ -113,7 +104,6 @@
         propertyLenght.put("outline-width", true);
     }
 
->>>>>>> 70e66f08
     /**
      * <p>Constructor for CSSStyleDeclarationImpl.</p>
      *
@@ -128,8 +118,6 @@
     /**
      * <p>Constructor for CSSStyleDeclarationImpl.</p>
      *
-<<<<<<< HEAD
-=======
      * @param element a {@link org.loboevolution.html.dom.domimpl.HTMLElementImpl;} object.
      */
     public CSSStyleDeclarationImpl(HTMLElementImpl element) {
@@ -140,7 +128,6 @@
     /**
      * <p>Constructor for CSSStyleDeclarationImpl.</p>
      *
->>>>>>> 70e66f08
      * @param style a {@link com.gargoylesoftware.css.dom.CSSStyleDeclarationImpl} object.
      */
     public CSSStyleDeclarationImpl(com.gargoylesoftware.css.dom.CSSStyleDeclarationImpl style) {
@@ -259,11 +246,6 @@
         this.element.informLookInvalid();
     }
 
-    public void setCssText(String text) {
-        element.setAttribute("style", text);
-        style.setCssText(text);
-    }
-
     /** {@inheritDoc} */
     @Override
     public String getAlignItems() {
@@ -2084,12 +2066,6 @@
         this.element.informPositionInvalid();
     }
 
-    /** {@inheritDoc} */
-    @Override
-    public void setProperty(String propertyName, String value) {
-        setProperty(propertyName, value, "");
-    }
-
     @Override
     public String toString() {
         return "[object CSSStyleDeclaration]";
