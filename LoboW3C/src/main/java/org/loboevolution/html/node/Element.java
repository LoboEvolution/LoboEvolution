--- conflicted
+++ resolved
@@ -32,11 +32,7 @@
  */
 public interface Element extends Node, InnerHTML, NonDocumentTypeChildNode, ParentNode {
 
-<<<<<<< HEAD
-    /**
-=======
      /**
->>>>>>> c66c4adc
      * Allows for manipulation of element's class content attribute as a set of whitespace-separated tokens through a DOMTokenList object.
      *
      * @return a {@link org.loboevolution.html.node.DOMTokenList} object.
